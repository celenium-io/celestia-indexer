// SPDX-FileCopyrightText: 2025 Bb Strategy Pte. Ltd. <celenium@baking-bad.org>
// SPDX-License-Identifier: MIT

package responses

import (
	"encoding/hex"
	"time"

	"github.com/celenium-io/celestia-indexer/cmd/api/hyperlane"
	"github.com/celenium-io/celestia-indexer/internal/storage"
	pkgTypes "github.com/celenium-io/celestia-indexer/pkg/types"
)

type HyperlaneMailbox struct {
	Id               uint64         `example:"321"                                                              format:"int64"     json:"id"                      swaggertype:"integer"`
	InternalId       uint64         `example:"321"                                                              format:"int64"     json:"hyperlane_id"            swaggertype:"integer"`
	Height           pkgTypes.Level `example:"100"                                                              format:"int64"     json:"height"                  swaggertype:"integer"`
	Time             time.Time      `example:"2023-07-04T03:10:57+00:00"                                        format:"date-time" json:"time"                    swaggertype:"string"`
	TxHash           string         `example:"652452A670018D629CC116E510BA88C1CABE061336661B1F3D206D248BD558AF" format:"binary"    json:"tx_hash,omitempty"       swaggertype:"string"`
	Mailbox          string         `example:"652452A670018D629CC116E510BA88C1CABE061336661B1F3D206D248BD558AF" format:"binary"    json:"mailbox"                 swaggertype:"string"`
	DefaultIsm       string         `example:"652452A670018D629CC116E510BA88C1CABE061336661B1F3D206D248BD558AF" format:"binary"    json:"default_ism,omitempty"   swaggertype:"string"`
	DefaultHook      string         `example:"652452A670018D629CC116E510BA88C1CABE061336661B1F3D206D248BD558AF" format:"binary"    json:"default_hook,omitempty"  swaggertype:"string"`
	RequiredHook     string         `example:"652452A670018D629CC116E510BA88C1CABE061336661B1F3D206D248BD558AF" format:"binary"    json:"required_hook,omitempty" swaggertype:"string"`
	Domain           uint64         `example:"100"                                                              format:"int64"     json:"domain,omitempty"        swaggertype:"integer"`
	SentMessages     uint64         `example:"100"                                                              format:"int64"     json:"sent_messages"           swaggertype:"integer"`
	ReceivedMessages uint64         `example:"100"                                                              format:"int64"     json:"received_messages"       swaggertype:"integer"`

	Owner *ShortAddress `json:"owner,omitempty"`
}

func NewHyperlaneMailbox(mailbox storage.HLMailbox) HyperlaneMailbox {
	result := HyperlaneMailbox{
		Id:               mailbox.Id,
		Height:           mailbox.Height,
		Time:             mailbox.Time,
		Mailbox:          hex.EncodeToString(mailbox.Mailbox),
		InternalId:       mailbox.InternalId,
		Domain:           mailbox.Domain,
		SentMessages:     mailbox.SentMessages,
		ReceivedMessages: mailbox.ReceivedMessages,
		Owner:            NewShortAddress(mailbox.Owner),
	}

	if len(mailbox.DefaultHook) > 0 {
		result.DefaultHook = hex.EncodeToString(mailbox.DefaultHook)
	}
	if len(mailbox.RequiredHook) > 0 {
		result.RequiredHook = hex.EncodeToString(mailbox.RequiredHook)
	}
	if len(mailbox.DefaultIsm) > 0 {
		result.DefaultIsm = hex.EncodeToString(mailbox.DefaultIsm)
	}

	if mailbox.Tx != nil {
		result.TxHash = hex.EncodeToString(mailbox.Tx.Hash)
	}

	return result
}

type HyperlaneToken struct {
	Id               uint64         `example:"321"                                                              format:"int64"     json:"id"                 swaggertype:"integer"`
	Height           pkgTypes.Level `example:"100"                                                              format:"int64"     json:"height"             swaggertype:"integer"`
	Time             time.Time      `example:"2023-07-04T03:10:57+00:00"                                        format:"date-time" json:"time"               swaggertype:"string"`
	Mailbox          string         `example:"652452A670018D629CC116E510BA88C1CABE061336661B1F3D206D248BD558AF" format:"binary"    json:"mailbox"            swaggertype:"string"`
	TxHash           string         `example:"652452A670018D629CC116E510BA88C1CABE061336661B1F3D206D248BD558AF" format:"binary"    json:"tx_hash,omitempty"  swaggertype:"string"`
	Type             string         `example:"collateral"                                                       format:"string"    json:"type"               swaggertype:"string"`
	Denom            string         `example:"utia"                                                             format:"string"    json:"denom"              swaggertype:"string"`
	TokenId          string         `example:"652452A670018D629CC116E510BA88C1CABE061336661B1F3D206D248BD558AF" format:"binary"    json:"token_id"           swaggertype:"string"`
	SentTransfers    uint64         `example:"100"                                                              format:"int64"     json:"sent_transfers"     swaggertype:"integer"`
	ReceiveTransfers uint64         `example:"100"                                                              format:"int64"     json:"received_transfers" swaggertype:"integer"`
	Sent             string         `example:"123445"                                                           format:"string"    json:"sent"               swaggertype:"string"`
	Received         string         `example:"123445"                                                           format:"string"    json:"received"           swaggertype:"string"`

	Owner *ShortAddress `json:"owner,omitempty"`
}

func NewHyperlaneToken(token storage.HLToken) HyperlaneToken {
	result := HyperlaneToken{
		Id:               token.Id,
		Height:           token.Height,
		Time:             token.Time,
		Type:             token.Type.String(),
		Denom:            token.Denom,
		TokenId:          hex.EncodeToString(token.TokenId),
		SentTransfers:    token.SentTransfers,
		ReceiveTransfers: token.ReceiveTransfers,
		Sent:             token.Sent.String(),
		Received:         token.Received.String(),
		Owner:            NewShortAddress(token.Owner),
	}

	if token.Mailbox != nil {
		result.Mailbox = hex.EncodeToString(token.Mailbox.Mailbox)
	}
	if token.Tx != nil {
		result.TxHash = hex.EncodeToString(token.Tx.Hash)
	}

	return result
}

type HyperlaneTransfer struct {
	Id       uint64         `example:"321"                                                              format:"int64"     json:"id"                 swaggertype:"integer"`
	Height   pkgTypes.Level `example:"100"                                                              format:"int64"     json:"height"             swaggertype:"integer"`
	Time     time.Time      `example:"2023-07-04T03:10:57+00:00"                                        format:"date-time" json:"time"               swaggertype:"string"`
	TxHash   string         `example:"652452A670018D629CC116E510BA88C1CABE061336661B1F3D206D248BD558AF" format:"binary"    json:"tx_hash,omitempty"  swaggertype:"string"`
	Mailbox  string         `example:"652452A670018D629CC116E510BA88C1CABE061336661B1F3D206D248BD558AF" format:"binary"    json:"mailbox"            swaggertype:"string"`
	TokenId  string         `example:"652452A670018D629CC116E510BA88C1CABE061336661B1F3D206D248BD558AF" format:"binary"    json:"token_id"           swaggertype:"string"`
	Type     string         `example:"collateral"                                                       format:"string"    json:"type"               swaggertype:"string"`
	Version  byte           `example:"1"                                                                format:"int64"     json:"version"            swaggertype:"integer"`
	Nonce    uint32         `example:"10"                                                               format:"int64"     json:"nonce"              swaggertype:"integer"`
	Body     []byte         `example:"AAAAAAAAAAAAAAAAAAAAAAAAAAAAs2bWWU6FOB0="                         format:"string"    json:"body,omitempty"     swaggertype:"string"`
	Metadata []byte         `example:"AAAAAAAAAAAAAAAAAAAAAAAAAAAAs2bWWU6FOB0="                         format:"string"    json:"metadata,omitempty" swaggertype:"string"`
	Amount   string         `example:"123445"                                                           format:"string"    json:"received"           swaggertype:"string"`
	Denom    string         `example:"utia"                                                             format:"string"    json:"denom"              swaggertype:"string"`

	Address      *ShortAddress         `json:"address,omitempty"`
	Relayer      *ShortAddress         `json:"relayer,omitempty"`
	Counterparty HyperlaneCounterparty `json:"counterparty"`
}

func NewHyperlaneTransfer(transfer storage.HLTransfer, store hyperlane.IChainStore) HyperlaneTransfer {
	counterparty := HyperlaneCounterparty{
		Hash:   transfer.CounterpartyAddress,
		Domain: transfer.Counterparty,
	}

	if store != nil {
		counterparty.ChainMetadata = NewChainMetadata(transfer.Counterparty, store)
	}

	result := HyperlaneTransfer{
		Id:           transfer.Id,
		Height:       transfer.Height,
		Time:         transfer.Time,
		Type:         transfer.Type.String(),
		Version:      transfer.Version,
		Nonce:        transfer.Nonce,
		Body:         transfer.Body,
		Metadata:     transfer.Metadata,
		Denom:        transfer.Denom,
		Amount:       transfer.Amount.String(),
		Address:      NewShortAddress(transfer.Address),
		Relayer:      NewShortAddress(transfer.Relayer),
		Counterparty: counterparty,
	}

	if transfer.Token != nil {
		result.TokenId = hex.EncodeToString(transfer.Token.TokenId)
	}
	if transfer.Mailbox != nil {
		result.Mailbox = hex.EncodeToString(transfer.Mailbox.Mailbox)
	}
	if transfer.Tx != nil {
		result.TxHash = hex.EncodeToString(transfer.Tx.Hash)
	}

	return result
}

type HyperlaneCounterparty struct {
	Hash          string         `example:"652452A670018D629CC116E510BA88C1CABE061336661B1F3D206D248BD558AF" json:"hash"    swaggertype:"string"`
	Domain        uint64         `example:"100"                                                              format:"int64" json:"domain,omitempty" swaggertype:"integer"`
	ChainMetadata *ChainMetadata `json:"chain_metadata,omitempty"`
}

type ChainMetadata struct {
	Name           string          `example:"name"                   json:"name" swaggertype:"string"`
	BlockExplorers []BlockExplorer `json:"block_explorers,omitempty"`
	NativeToken    NativeToken     `json:"native_token,omitempty"`
}

type BlockExplorer struct {
	ApiUrl string `example:"https://api.scan.url.io" format:"string" json:"api_url" swaggertype:"string"`
	Family string `example:"etherscan"               format:"string" json:"family"  swaggertype:"string"`
	Name   string `example:"Block explorer"          format:"string" json:"name"    swaggertype:"string"`
	Url    string `example:"https://scan.url.io"     format:"string" json:"url"     swaggertype:"string"`
}

type NativeToken struct {
	Decimals uint64 `example:"18"    format:"int64"  json:"decimals" swaggertype:"integer"`
	Name     string `example:"Ether" format:"string" json:"name"     swaggertype:"string"`
	Symbol   string `example:"ETH"   format:"string" json:"symbol"   swaggertype:"string"`
}

func NewChainMetadata(domainId uint64, store hyperlane.IChainStore) *ChainMetadata {
	if metadata, ok := store.Get(domainId); ok {
		explorers := make([]BlockExplorer, len(metadata.BlockExplorers))
		for i := range explorers {
			explorers[i] = BlockExplorer(metadata.BlockExplorers[i])
		}
		return &ChainMetadata{
			Name:           metadata.DisplayName,
			BlockExplorers: explorers,
			NativeToken: NativeToken{
				Decimals: metadata.NativeToken.Decimals,
				Name:     metadata.NativeToken.Name,
				Symbol:   metadata.NativeToken.Symbol,
			},
		}
	}

	return nil
}

type DomainMetadata struct {
<<<<<<< HEAD
	Domain         uint64          `example:"1488"                   json:"domain,omitempty" swaggertype:"integer"`
	Name           string          `example:"name"                   json:"name,omitempty"   swaggertype:"string"`
	BlockExplorers []BlockExplorer `json:"block_explorers,omitempty"`
	NativeToken    NativeToken     `json:"native_token,omitempty"`
=======
	Domain         uint64          `example:"1488"         json:"domain,omitempty" swaggertype:"integer"`
	Name           string          `example:"name"         json:"name,omitempty"   swaggertype:"string"`
	BlockExplorers []BlockExplorer `json:"block_explorers"`
	NativeToken    NativeToken     `json:"native_token"`
>>>>>>> 8b5c59a0
}

func NewDomainMetadata(domainId uint64, store hyperlane.IChainStore) *DomainMetadata {
	if metadata, ok := store.Get(domainId); ok {
		explorers := make([]BlockExplorer, len(metadata.BlockExplorers))
		for i := range explorers {
			explorers[i] = BlockExplorer(metadata.BlockExplorers[i])
		}
		return &DomainMetadata{
			Domain:         domainId,
			Name:           metadata.DisplayName,
			BlockExplorers: explorers,
			NativeToken: NativeToken{
				Decimals: metadata.NativeToken.Decimals,
				Name:     metadata.NativeToken.Name,
				Symbol:   metadata.NativeToken.Symbol,
			},
		}
	}

	return nil
}

type HlDomainStats struct {
	Domain         uint64         `example:"123456"                format:"integer" json:"domain_id"       swaggertype:"integer"`
<<<<<<< HEAD
	Amount         string         `example:"123456789"             format:"string"  json:"amount"          swaggertype:"integer"`
=======
	Amount         string         `example:"1234.5678"             format:"string"  json:"amount"          swaggertype:"string"`
>>>>>>> 8b5c59a0
	TransfersCount uint64         `example:"123445"                format:"integer" json:"transfers_count" swaggertype:"integer"`
	ChainMetadata  *ChainMetadata `json:"chain_metadata,omitempty"`
}

func NewHlDomainStats(stats storage.DomainStats, store hyperlane.IChainStore) HlDomainStats {
	result := HlDomainStats{
		Domain:         stats.Domain,
		Amount:         stats.Amount.String(),
		TransfersCount: stats.TxCount,
	}
	if store != nil {
		result.ChainMetadata = NewChainMetadata(stats.Domain, store)
	}

	return result
}<|MERGE_RESOLUTION|>--- conflicted
+++ resolved
@@ -206,17 +206,10 @@
 }
 
 type DomainMetadata struct {
-<<<<<<< HEAD
-	Domain         uint64          `example:"1488"                   json:"domain,omitempty" swaggertype:"integer"`
-	Name           string          `example:"name"                   json:"name,omitempty"   swaggertype:"string"`
-	BlockExplorers []BlockExplorer `json:"block_explorers,omitempty"`
-	NativeToken    NativeToken     `json:"native_token,omitempty"`
-=======
 	Domain         uint64          `example:"1488"         json:"domain,omitempty" swaggertype:"integer"`
 	Name           string          `example:"name"         json:"name,omitempty"   swaggertype:"string"`
 	BlockExplorers []BlockExplorer `json:"block_explorers"`
 	NativeToken    NativeToken     `json:"native_token"`
->>>>>>> 8b5c59a0
 }
 
 func NewDomainMetadata(domainId uint64, store hyperlane.IChainStore) *DomainMetadata {
@@ -242,11 +235,7 @@
 
 type HlDomainStats struct {
 	Domain         uint64         `example:"123456"                format:"integer" json:"domain_id"       swaggertype:"integer"`
-<<<<<<< HEAD
-	Amount         string         `example:"123456789"             format:"string"  json:"amount"          swaggertype:"integer"`
-=======
 	Amount         string         `example:"1234.5678"             format:"string"  json:"amount"          swaggertype:"string"`
->>>>>>> 8b5c59a0
 	TransfersCount uint64         `example:"123445"                format:"integer" json:"transfers_count" swaggertype:"integer"`
 	ChainMetadata  *ChainMetadata `json:"chain_metadata,omitempty"`
 }
